--- conflicted
+++ resolved
@@ -13,16 +13,8 @@
 import warnings
 import textwrap
 
-<<<<<<< HEAD
-
-import sys
-import os
-sys.path.insert(0, "..")
-
-=======
 # Make sure we're using the local pronto library
 sys.path.insert(0, op.dirname(op.dirname(op.dirname(op.abspath(__file__)))))
->>>>>>> 73828869
 import pronto
 print(pronto)
 
